package poly

import (
	bls12381 "github.com/kilic/bls12-381"
	"github.com/stretchr/testify/assert"
	"math/big"
	"math/rand"
	"testing"
	"time"
)

func TestNewPoly(t *testing.T) {
	slice := randomFrSlice(100)
	poly := NewFromFr(slice)

	assert.Equal(t, len(slice), len(poly.Coefficients))
}

func TestSerialize(t *testing.T) {
	rng := rand.New(rand.NewSource(time.Now().UnixNano()))
	poly, err := NewRandomPolynomial(rng, 512)
	assert.Nil(t, err)

	serializedBytes, err := poly.Serialize()
	assert.Nil(t, err)
	assert.NotNil(t, serializedBytes)

	deserialized := NewEmpty()
	err = deserialized.Deserialize(serializedBytes)
	assert.Nil(t, err)
	assert.NotNil(t, deserialized)
	assert.True(t, poly.Equal(deserialized))

	fromBytes, err := NewFromSerialization(serializedBytes)
	assert.Nil(t, err)
	assert.NotNil(t, fromBytes)
	assert.True(t, poly.Equal(fromBytes))

}

func TestNewSparsePoly(t *testing.T) {
	sparseT := 4
	maxExp := big.NewInt(127)

	coefficients := randomFrSlice(sparseT)
	exponents := []*big.Int{big.NewInt(2), big.NewInt(9), big.NewInt(8), maxExp}
	poly, err := NewSparse(coefficients, exponents)
	assert.Nil(t, err)

	assert.Equal(t, len(poly.Coefficients), len(exponents))
}

func TestEqual(t *testing.T) {
	slice := randomFrSlice(100)
	poly1 := NewFromFr(slice)
	poly2 := NewFromFr(slice)

	assert.True(t, poly1.Equal(poly2))

	poly3 := NewFromFr(randomFrSlice(100))
	assert.False(t, poly1.Equal(poly3))
}

func TestCopy(t *testing.T) {
	slice := randomFrSlice(100)
	poly1 := NewFromFr(slice)

	poly2 := poly1.DeepCopy()
	assert.True(t, poly1.Equal(poly2))

	sparseT := 16
	maxExp := big.NewInt(127)

	coefficientsA := randomFrSlice(sparseT)
	exponentsA := randomBigIntSlice(sparseT, maxExp)
	exponentsA[sparseT-1].Set(big.NewInt(128)) // Ensure equal degree.
	polyA, err := NewSparse(coefficientsA, exponentsA)
	assert.Nil(t, err)

	polyB := polyA.DeepCopy()
	assert.True(t, polyA.Equal(polyB))
}

func TestDegree(t *testing.T) {
	n := 512
	slice1 := randomFrSlice(n)
	poly1 := NewFromFr(slice1)

	deg, err := poly1.Degree()
	assert.Nil(t, err)
	assert.Equal(t, n-1, deg)
}

func TestAddPolys(t *testing.T) {
	n := 512
	slice1 := randomFrSlice(n)
	poly1 := NewFromFr(slice1)

	slice2 := randomFrSlice(n)
	poly2 := NewFromFr(slice2)

	expected := make([]*bls12381.Fr, n)
	for i := 0; i < n; i++ {
		e := bls12381.NewFr()
		e.Add(slice1[i], slice2[i])
		expected[i] = bls12381.NewFr()
		expected[i].Set(e)
	}

	poly1.Add(poly2)
	for i := 0; i < n; i++ {
		assert.Equal(t, expected[i], poly1.Coefficients[i])
	}
}

func TestAddEmpty(t *testing.T) {
	n := 512
	slice := randomFrSlice(n)
	poly1 := NewEmpty()
	poly2 := NewFromFr(slice)

	result := Add(poly1, poly2)
	assert.True(t, poly2.Equal(result))
}

func TestSubPolys(t *testing.T) {
	n := 512
	slice1 := randomFrSlice(n)
	poly1 := NewFromFr(slice1)

	slice2 := randomFrSlice(n)
	poly2 := NewFromFr(slice2)

	expected := make([]*bls12381.Fr, n)
	for i := 0; i < n; i++ {
		e := bls12381.NewFr()
		e.Sub(slice1[i], slice2[i])
		expected[i] = bls12381.NewFr()
		expected[i].Set(e)
	}

	poly1.Sub(poly2)
	for i := 0; i < n; i++ {
		assert.Equal(t, expected[i], poly1.Coefficients[i])
	}
}

func TestSubEqual(t *testing.T) {
	n := 512
	slice := randomFrSlice(n)
	poly1 := NewFromFr(slice)
	poly2 := NewFromFr(slice)

	expected := make([]*bls12381.Fr, n)
	for i := 0; i < n; i++ {
		e := bls12381.NewFr()
		e.Sub(slice[i], slice[i])
		expected[i] = bls12381.NewFr()
		expected[i].Set(e)
	}

	result := Sub(poly1, poly2) // should be zero
	emptyPoly := &Polynomial{}
	assert.True(t, result.Equal(emptyPoly))
}

func TestAddSubPolys(t *testing.T) {
	n := 512
	slice1 := randomFrSlice(n)
	poly1 := NewFromFr(slice1)

	slice2 := randomFrSlice(n)
	poly2 := NewFromFr(slice2)

	poly1.Add(poly2)
	poly1.Sub(poly2)

	for i := 0; i < n; i++ {
		assert.Equal(t, slice1[i], poly1.Coefficients[i])
	}
}

func TestMulPolysNaive(t *testing.T) {
	// Test polynomial a: 12x^4 + 25x^3 + 4x^2 + 17
	aValues := []*big.Int{big.NewInt(17), big.NewInt(0), big.NewInt(4), big.NewInt(25), big.NewInt(12)}
	aPoly := NewFromBig(aValues)

	// Test polynomial b: 84x^4 + 45x
	bValues := []*big.Int{big.NewInt(0), big.NewInt(45), big.NewInt(0), big.NewInt(0), big.NewInt(84)}
	bPoly := NewFromBig(bValues)

	err := aPoly.mulNaive(bPoly)
	assert.Nil(t, err)
	assert.NotNil(t, aPoly)

	// Expected result: 1008x^8 + 2100x^7 + 336x^6 + 540x^5 + 2553x^4 + 180x^3 + 765x
	expectedValues := []*big.Int{big.NewInt(0), big.NewInt(765), big.NewInt(0), big.NewInt(180), big.NewInt(2553), big.NewInt(540), big.NewInt(336), big.NewInt(2100), big.NewInt(1008)}
	expected := NewFromBig(expectedValues)

	assert.Equal(t, len(expected.Coefficients), len(aPoly.Coefficients))
	assert.True(t, expected.Equal(aPoly))
}

func TestEvaluate(t *testing.T) {
	// Test polynomial a: a(x) = 12x^4 + 25x^3 + 4x^2 + 17
	aValues := []*big.Int{big.NewInt(17), big.NewInt(0), big.NewInt(4), big.NewInt(25), big.NewInt(12)}
	aPoly := NewFromBig(aValues)

	x := bls12381.NewFr().FromBytes(big.NewInt(14).Bytes())
	expected := bls12381.NewFr().FromBytes(big.NewInt(530393).Bytes())

	resulta := aPoly.Evaluate(x)
	assert.Equal(t, expected, resulta)

	// Test polynomial b: b(x) = 0
	bPoly := NewEmpty()
	resultb := bPoly.Evaluate(x)
	assert.Equal(t, bls12381.NewFr().Zero(), resultb)

	// Test polynomial c: c(x) = 10x + 10
	ref := big.NewInt(10)
	cPoly := NewFromBig([]*big.Int{ref, ref})
	resultc := cPoly.Evaluate(x)
	expectedResult := bls12381.NewFr().FromBytes(big.NewInt(150).Bytes())
	assert.Equal(t, expectedResult, resultc)
}

func TestEvaluateLarge(t *testing.T) {
	poly := NewFromFr(randomFrSlice(2048))
	x := bls12381.NewFr().FromBytes(big.NewInt(14).Bytes())

	resulta := poly.evaluateSequential(x)
	resultb := poly.Evaluate(x)

	assert.True(t, resulta.Equal(resultb))

	resultd := poly.evaluateParallel(x)
	assert.True(t, resulta.Equal(resultd))
}

func TestSeparateMul(t *testing.T) {
	n := 512
	slice1 := randomFrSlice(n)
	poly1 := NewFromFr(slice1)
	poly1Expected := poly1.DeepCopy()

	slice2 := randomFrSlice(n)
	poly2 := NewFromFr(slice2)
	poly2Expected := poly2.DeepCopy()

	result1, err := Mul(poly1, poly2)
	assert.Nil(t, err)
	assert.NotNil(t, result1)

	// Check that the original polynomials are not changed.
	assert.True(t, poly1.Equal(poly1Expected))
	assert.True(t, poly2.Equal(poly2Expected))

	// Compare with multiplication on objects.
	err = poly1.Mul(poly2) // result stored in poly1
	assert.Nil(t, err)
	assert.NotNil(t, poly1)

	assert.True(t, result1.Equal(poly1))
	assert.False(t, poly1.Equal(poly1Expected))
	assert.True(t, poly2.Equal(poly2Expected))
}

func TestMulPolysFFT(t *testing.T) {
	// Test polynomial a: 12x^4 + 25x^3 + 4x^2 + 17
	aValues := []*big.Int{big.NewInt(17), big.NewInt(0), big.NewInt(4), big.NewInt(25), big.NewInt(12)}
	aPoly := NewFromBig(aValues)

	// Test polynomial b: 84x^4 + 45x
	bValues := []*big.Int{big.NewInt(0), big.NewInt(45), big.NewInt(0), big.NewInt(0), big.NewInt(84)}
	bPoly := NewFromBig(bValues)

	result := aPoly.DeepCopy()
	err := result.mulFFT(bPoly)
	assert.Nil(t, err)
	assert.NotNil(t, result)

	// Expected result: 1008x^8 + 2100x^7 + 336x^6 + 540x^5 + 2553x^4 + 180x^3 + 765x
	expectedValues := []*big.Int{big.NewInt(0), big.NewInt(765), big.NewInt(0), big.NewInt(180), big.NewInt(2553), big.NewInt(540), big.NewInt(336), big.NewInt(2100), big.NewInt(1008)}
	expected := NewFromBig(expectedValues)

	assert.Equal(t, len(expected.Coefficients), len(result.Coefficients))
	assert.True(t, expected.Equal(result))
}

func TestMulPolyFFTEqual(t *testing.T) {
	n := 512
	slice1 := randomFrSlice(n)
	poly1 := NewFromFr(slice1)

	slice2 := randomFrSlice(n)
	poly2 := NewFromFr(slice2)

	result1 := poly1.DeepCopy()
	err := result1.mulNaive(poly2)
	assert.Nil(t, err)

	result2 := poly1.DeepCopy()
	err = result2.mulFFT(poly2)
	assert.Nil(t, err)

	assert.True(t, result1.Equal(result2))
}

func TestMulPolySparseEqual(t *testing.T) {
	sparseT := 16
	maxExp := big.NewInt(127)

	coefficientsA := randomFrSlice(sparseT)
	exponentsA := randomBigIntSlice(sparseT, maxExp)
	exponentsA[sparseT-1].Set(big.NewInt(128))
	polyA, err := NewSparse(coefficientsA, exponentsA)
	assert.Nil(t, err)

	coefficientsB := randomFrSlice(sparseT)
	exponentsB := randomBigIntSlice(sparseT, maxExp)
	exponentsB[sparseT-1].Set(big.NewInt(244)) // Check for different degree
	polyB, err := NewSparse(coefficientsB, exponentsB)
	assert.Nil(t, err)

	acopy1 := polyA.DeepCopy()
	err = acopy1.mulNaive(polyB)
	assert.Nil(t, err)

	acopy2 := polyA.DeepCopy()
	err = acopy2.mulFFT(polyB)
	assert.Nil(t, err)

	assert.True(t, acopy1.Equal(acopy2))
}

func TestNewRandomPolynomial(t *testing.T) {
	l := 1024
	rng := rand.New(rand.NewSource(time.Now().UnixNano()))
	poly, err := NewRandomPolynomial(rng, l)
	assert.Nil(t, err)
	assert.NotNil(t, poly)
	deg, err := poly.Degree()
	assert.Nil(t, err)
	assert.Equal(t, l-1, deg)
	poly2, err := NewRandomPolynomial(rng, l)
	assert.Nil(t, err)
	assert.NotNil(t, poly2)
	assert.False(t, poly.Equal(poly2))
}

func TestMulPolyByConstant(t *testing.T) {
	n := 512
	slice := randomFrSlice(n)
	poly := NewFromFr(slice)

	constant := bls12381.NewFr()
	constant.FromBytes(big.NewInt(42).Bytes())

	expected := make([]*bls12381.Fr, n)
	for i := 0; i < n; i++ {
		e := bls12381.NewFr()
		e.Mul(slice[i], constant)
		expected[i] = bls12381.NewFr()
		expected[i].Set(e)
	}
	expectedPoly := NewFromFr(expected)

	poly.MulByConstant(constant)
	assert.True(t, expectedPoly.Equal(poly))
}

func TestMod(t *testing.T) {
	// Test polynomial a: 2x^2 + 2x + 1
	aValues := []*big.Int{big.NewInt(1), big.NewInt(2), big.NewInt(2)}
	aPoly := NewFromBig(aValues)
	// Test polynomial b: x^2
	bValues := []*big.Int{big.NewInt(0), big.NewInt(0), big.NewInt(1)}
	bPoly := NewFromBig(bValues)

	remainder, err := aPoly.modNaive(bPoly)
	assert.Nil(t, err)

	// Expected polynomial: 2x + 1
	expectedValues := []*big.Int{big.NewInt(1), big.NewInt(2)}
	expectedPoly := NewFromBig(expectedValues)

	assert.True(t, expectedPoly.Equal(remainder))
}

func TestModLarge(t *testing.T) {
	maxDegreeA := 512
	rng := rand.New(rand.NewSource(time.Now().UnixNano()))
	aPoly, err := NewRandomPolynomial(rng, maxDegreeA)
	assert.Nil(t, err)
	maxDegreeB := 64
	bPoly, err := NewRandomPolynomial(rng, maxDegreeB)
	assert.Nil(t, err)

	remainder, err := aPoly.modNaive(bPoly)
	assert.Nil(t, err)

	deg, err := remainder.Degree()
	assert.Nil(t, err)
	degB, err := bPoly.Degree()
	assert.Nil(t, err)

	assert.True(t, deg < degB)
}

func TestModCyclotomic(t *testing.T) {
	maxDegreeA := 512
	rng := rand.New(rand.NewSource(time.Now().UnixNano()))
	aPoly, err := NewRandomPolynomial(rng, maxDegreeA)
	assert.Nil(t, err)

	maxDegreeB := 128
	bPoly, err := NewCyclotomicPolynomial(big.NewInt(int64(maxDegreeB)))
	assert.Nil(t, err)
	assert.True(t, bPoly.isCyclotomic())

	modRef, err := aPoly.modNaive(bPoly)
	assert.Nil(t, err)
	assert.NotNil(t, modRef)

	modCycl, err := aPoly.modCyclotomic(bPoly)
	assert.Nil(t, err)

	assert.True(t, modRef.Equal(modCycl))

	degRef, err := modRef.Degree()
	assert.Nil(t, err)
	assert.True(t, degRef < maxDegreeB)

	degCyc, err := modCycl.Degree()
	assert.Nil(t, err)
	assert.True(t, degCyc < maxDegreeB)
}

<<<<<<< HEAD
func BenchmarkMulNaiveN8(b *testing.B)  { benchmarkMulNaive(b, 256) }
func BenchmarkMulNaiveN10(b *testing.B) { benchmarkMulNaive(b, 1024) }
func BenchmarkMulNaiveN12(b *testing.B) { benchmarkMulNaive(b, 4096) }

func BenchmarkMulFFTN10(b *testing.B) { benchmarkMulFFT(b, 1024) }
func BenchmarkMulFFTN11(b *testing.B) { benchmarkMulFFT(b, 2048) }
func BenchmarkMulFFTN12(b *testing.B) { benchmarkMulFFT(b, 4096) }
func BenchmarkMulFFTN13(b *testing.B) { benchmarkMulFFT(b, 8192) }
func BenchmarkMulFFTN14(b *testing.B) { benchmarkMulFFT(b, 16384) }
func BenchmarkMulFFTN15(b *testing.B) { benchmarkMulFFT(b, 32768) }
func BenchmarkMulFFTN16(b *testing.B) { benchmarkMulFFT(b, 65536) }
func BenchmarkMulFFTN17(b *testing.B) { benchmarkMulFFT(b, 131072) }
func BenchmarkMulFFTN18(b *testing.B) { benchmarkMulFFT(b, 262144) }
func BenchmarkMulFFTN19(b *testing.B) { benchmarkMulFFT(b, 524288) }
func BenchmarkMulFFTN20(b *testing.B) { benchmarkMulFFT(b, 1048576) }

func BenchmarkEvaluateN10(b *testing.B) { benchmarkEvaluation(b, 1024) }
func BenchmarkEvaluateN11(b *testing.B) { benchmarkEvaluation(b, 2048) }
func BenchmarkEvaluateN12(b *testing.B) { benchmarkEvaluation(b, 4096) }
func BenchmarkEvaluateN13(b *testing.B) { benchmarkEvaluation(b, 8192) }
func BenchmarkEvaluateN14(b *testing.B) { benchmarkEvaluation(b, 16384) }
func BenchmarkEvaluateN15(b *testing.B) { benchmarkEvaluation(b, 32768) }
func BenchmarkEvaluateN16(b *testing.B) { benchmarkEvaluation(b, 65536) }
func BenchmarkEvaluateN17(b *testing.B) { benchmarkEvaluation(b, 131072) }
func BenchmarkEvaluateN18(b *testing.B) { benchmarkEvaluation(b, 262144) }
func BenchmarkEvaluateN19(b *testing.B) { benchmarkEvaluation(b, 524288) }
func BenchmarkEvaluateN20(b *testing.B) { benchmarkEvaluation(b, 1048576) }

func BenchmarkSparseN20T16(b *testing.B)  { benchmarkMulSparse(b, 1048576, 16) }
func BenchmarkSparseN21T256(b *testing.B) { benchmarkMulSparse(b, 2097152, 256) }

=======
func BenchmarkMulNaiveN8(b *testing.B)             { benchmarkMulNaive(b, 256) }
func BenchmarkMulFFTN8(b *testing.B)               { benchmarkMulFFT(b, 256) }
func BenchmarkMulNaiveN10(b *testing.B)            { benchmarkMulNaive(b, 1024) }
func BenchmarkMulFFTN10(b *testing.B)              { benchmarkMulFFT(b, 1024) }
func BenchmarkMulNaiveN12(b *testing.B)            { benchmarkMulNaive(b, 4096) }
func BenchmarkMulFFTN12(b *testing.B)              { benchmarkMulFFT(b, 4096) }
func BenchmarkMulFFTN20(b *testing.B)              { benchmarkMulFFT(b, 1048576) }
func BenchmarkSparseN20T16(b *testing.B)           { benchmarkMulSparse(b, 1048576, 16) }
func BenchmarkSparseN21T256(b *testing.B)          { benchmarkMulSparse(b, 2097152, 256) }
>>>>>>> af2fdd2d
func BenchmarkNaiveModCyclotomic(b *testing.B)     { benchmarkNaiveModCyclotomic(b, 512, 128) }
func BenchmarkOptimizedModCyclotomic(b *testing.B) { benchmarkOptimizedModCyclotomic(b, 512, 128) }

func benchmarkMulNaive(b *testing.B, n int) {
	slice1 := randomFrSlice(n)
	poly1 := NewFromFr(slice1)
	slice2 := randomFrSlice(n)
	poly2 := NewFromFr(slice2)

	b.ResetTimer()
	for i := 0; i < b.N; i++ {
		b.StopTimer()
		p := poly1.DeepCopy()
		b.StartTimer()
		_ = p.mulNaive(poly2)
	}
}

func benchmarkMulFFT(b *testing.B, n int) {
	slice1 := randomFrSlice(n)
	poly1 := NewFromFr(slice1)
	slice2 := randomFrSlice(n)
	poly2 := NewFromFr(slice2)

	b.ResetTimer()
	for i := 0; i < b.N; i++ {
		b.StopTimer()
		p := poly1.DeepCopy()
		b.StartTimer()
		err := p.mulFFT(poly2)
		if err != nil {
			b.Fatal(err)
		}
	}
}

func benchmarkMulSparse(b *testing.B, n, t int) {
	coefficientsA := randomFrSlice(t)
	exponentsA := randomBigIntSlice(t, big.NewInt(int64(n)))
	polyA, _ := NewSparse(coefficientsA, exponentsA)

	coefficientsB := randomFrSlice(t)
	exponentsB := randomBigIntSlice(t, big.NewInt(int64(n)))
	polyB, _ := NewSparse(coefficientsB, exponentsB)

	b.ResetTimer()
	for i := 0; i < b.N; i++ {
		b.StopTimer()
		p := polyA.DeepCopy()
		b.StartTimer()
		err := p.Mul(polyB) // Mul will use the fast algorithm for sparse polynomials.
		if err != nil {
			b.Fatal(err)
		}
	}
}

func benchmarkNaiveModCyclotomic(b *testing.B, polyDegree, divisorDegree int) {
	rng := rand.New(rand.NewSource(time.Now().UnixNano()))
	poly, _ := NewRandomPolynomial(rng, polyDegree)

	divisor, _ := NewCyclotomicPolynomial(big.NewInt(int64(divisorDegree)))

	b.ResetTimer()
	for i := 0; i < b.N; i++ {
		_, err := poly.modNaive(divisor)
		if err != nil {
			b.Fatal(err)
		}
	}
}

func benchmarkOptimizedModCyclotomic(b *testing.B, polyDegree, divisorDegree int) {
	rng := rand.New(rand.NewSource(time.Now().UnixNano()))
	poly, _ := NewRandomPolynomial(rng, polyDegree)

	divisor, _ := NewCyclotomicPolynomial(big.NewInt(int64(divisorDegree)))

	b.ResetTimer()
	for i := 0; i < b.N; i++ {
		_, err := poly.modCyclotomic(divisor)
		if err != nil {
			b.Fatal(err)
		}
	}
}

func benchmarkEvaluation(b *testing.B, n int) {
	slice1 := randomFrSlice(n)
	poly1 := NewFromFr(slice1)

	rng := rand.New(rand.NewSource(rand.Int63()))
	point, err := bls12381.NewFr().Rand(rng)
	if err != nil {
		b.Fatal(err)
	}

	b.ResetTimer()
	for i := 0; i < b.N; i++ {
		poly1.Evaluate(point)
	}
}

func randomFrSlice(n int) []*bls12381.Fr {
	slice := make([]*bls12381.Fr, n)

	rng := rand.New(rand.NewSource(rand.Int63()))
	for i := range slice {
		randVal := bls12381.NewFr()
		slice[i] = bls12381.NewFr()
		fr, _ := randVal.Rand(rng)
		slice[i].Set(fr)
	}
	return slice
}

// randomBigIntSlice generates a slice of random *big.Int values.
func randomBigIntSlice(n int, max *big.Int) []*big.Int {
	slice := make([]*big.Int, n)
	seen := make(map[string]bool)
	rng := rand.New(rand.NewSource(time.Now().UnixNano()))

	for i := 0; i < n; i++ {
		for {
			randNum := new(big.Int).Rand(rng, max)
			numStr := randNum.String()

			if !seen[numStr] {
				slice[i] = randNum
				seen[numStr] = true
				break
			}
		}
	}

	return slice
}<|MERGE_RESOLUTION|>--- conflicted
+++ resolved
@@ -437,7 +437,6 @@
 	assert.True(t, degCyc < maxDegreeB)
 }
 
-<<<<<<< HEAD
 func BenchmarkMulNaiveN8(b *testing.B)  { benchmarkMulNaive(b, 256) }
 func BenchmarkMulNaiveN10(b *testing.B) { benchmarkMulNaive(b, 1024) }
 func BenchmarkMulNaiveN12(b *testing.B) { benchmarkMulNaive(b, 4096) }
@@ -469,7 +468,6 @@
 func BenchmarkSparseN20T16(b *testing.B)  { benchmarkMulSparse(b, 1048576, 16) }
 func BenchmarkSparseN21T256(b *testing.B) { benchmarkMulSparse(b, 2097152, 256) }
 
-=======
 func BenchmarkMulNaiveN8(b *testing.B)             { benchmarkMulNaive(b, 256) }
 func BenchmarkMulFFTN8(b *testing.B)               { benchmarkMulFFT(b, 256) }
 func BenchmarkMulNaiveN10(b *testing.B)            { benchmarkMulNaive(b, 1024) }
@@ -479,7 +477,7 @@
 func BenchmarkMulFFTN20(b *testing.B)              { benchmarkMulFFT(b, 1048576) }
 func BenchmarkSparseN20T16(b *testing.B)           { benchmarkMulSparse(b, 1048576, 16) }
 func BenchmarkSparseN21T256(b *testing.B)          { benchmarkMulSparse(b, 2097152, 256) }
->>>>>>> af2fdd2d
+
 func BenchmarkNaiveModCyclotomic(b *testing.B)     { benchmarkNaiveModCyclotomic(b, 512, 128) }
 func BenchmarkOptimizedModCyclotomic(b *testing.B) { benchmarkOptimizedModCyclotomic(b, 512, 128) }
 
