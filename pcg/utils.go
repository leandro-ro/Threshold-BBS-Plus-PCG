--- conflicted
+++ resolved
@@ -472,25 +472,13 @@
 						if err != nil {
 							return nil, err
 						}
-<<<<<<< HEAD
 						ur.Add(poly.NewFromFr(eval0))
-=======
-						eval0Aggregated := aggregateDSPFoutput(eval0)
-						eval0Poly := poly.NewFromFr(eval0Aggregated)
-						ur.Add(eval0Poly)
->>>>>>> 7a5418c5
 
 						eval1, err := p.dspfN.FullEvalFastAggregated(seedDSPFKeys[j][i][r].Key1)
 						if err != nil {
 							return nil, err
 						}
-<<<<<<< HEAD
 						ur.Add(poly.NewFromFr(eval1))
-=======
-						eval1Aggregated := aggregateDSPFoutput(eval1)
-						eval1Poly := poly.NewFromFr(eval1Aggregated)
-						ur.Add(eval1Poly)
->>>>>>> 7a5418c5
 					}
 				}
 			}
@@ -519,25 +507,13 @@
 							if err != nil {
 								return nil, err
 							}
-<<<<<<< HEAD
 							w[r][s].Add(poly.NewFromFr(eval0)) // N
-=======
-							eval0Aggregated := aggregateDSPFoutput(eval0)
-							eval0Poly := poly.NewFromFr(eval0Aggregated)
-							wrs.Add(eval0Poly) // N
->>>>>>> 7a5418c5
 
 							eval1, err := p.dspf2N.FullEvalFastAggregated(seedDSPFKeys[j][i][r][s].Key1)
 							if err != nil {
 								return nil, err
 							}
-<<<<<<< HEAD
 							w[r][s].Add(poly.NewFromFr(eval1)) // N
-=======
-							eval1Aggregated := aggregateDSPFoutput(eval1)
-							eval1Poly := poly.NewFromFr(eval1Aggregated)
-							wrs.Add(eval1Poly) // N
->>>>>>> 7a5418c5
 						}
 					}
 				}
