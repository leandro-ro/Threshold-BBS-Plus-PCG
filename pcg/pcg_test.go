package pcg

import (
	bls12381 "github.com/kilic/bls12-381"
	"github.com/stretchr/testify/assert"
	"log"
	"testing"
)

func TestPCGCombinedEnd2End(t *testing.T) {
	pcg, err := NewPCG(128, 10, 2, 2, 2, 4)
	assert.Nil(t, err)

	seeds, err := pcg.TrustedSeedGen()
	assert.Nil(t, err)
	assert.NotNil(t, seeds)

	randPolys, err := pcg.PickRandomPolynomials()
	assert.Nil(t, err)
	assert.NotNil(t, randPolys)

	ring, err := pcg.GetRing(true)
	assert.Nil(t, err)
	assert.NotNil(t, ring)

	eval0, err := pcg.EvalCombined(seeds[0], randPolys, ring.Div)
	assert.Nil(t, err)
	assert.NotNil(t, eval0)

	eval1, err := pcg.EvalCombined(seeds[1], randPolys, ring.Div)
	assert.Nil(t, err)
	assert.NotNil(t, eval1)

	keyNr := 10
	root := ring.Roots[keyNr]

	tuple0 := eval0.GenBBSPlusTuple(root)
	tuple1 := eval1.GenBBSPlusTuple(root)

	sk := bls12381.NewFr()
	sk.Add(tuple0.SkShare, tuple1.SkShare)

	seedSk := bls12381.NewFr()
	seedSk.Add(seeds[0].ski, seeds[1].ski)
	assert.Equal(t, 0, sk.Cmp(seedSk))

	a := bls12381.NewFr() // Sum up a0 and a1
	a.Add(tuple0.AShare, tuple1.AShare)

	s := bls12381.NewFr() // Sum up s0 and s1
	s.Add(tuple0.SShare, tuple1.SShare)

	e := bls12381.NewFr() // Sum up e0 and e1
	e.Add(tuple0.EShare, tuple1.EShare)

	alpha := bls12381.NewFr()
	alpha.Add(tuple0.AlphaShare, tuple1.AlphaShare)

	delta := bls12381.NewFr()
	delta.Add(tuple0.DeltaShare, tuple1.DeltaShare)

	ask := bls12381.NewFr() // = delta0
	ask.Mul(a, sk)

	ae := bls12381.NewFr() // = delta1
	ae.Mul(a, e)

	// Check if correlations hold
	askPae := bls12381.NewFr() // = a(sk + e)
	askPae.Add(ask, ae)
	assert.Equal(t, 0, delta.Cmp(askPae))

	as := bls12381.NewFr()
	as.Mul(a, s)
	assert.Equal(t, 0, alpha.Cmp(as))
}

<<<<<<< HEAD
func BenchmarkOvernightMachine1(b *testing.B) {
	benchmarkOpEval(b, 19, 2, 4, 16)
	benchmarkOpEval(b, 20, 2, 4, 16)
}

func BenchmarkOvernightMachine2(b *testing.B) {
	benchmarkOpEval(b, 10, 2, 4, 16)
	benchmarkOpEval(b, 11, 2, 4, 16)
	benchmarkOpEval(b, 12, 2, 4, 16)
	benchmarkOpEval(b, 13, 2, 4, 16)
	benchmarkOpEval(b, 14, 2, 4, 16)
	benchmarkOpEval(b, 15, 2, 4, 16)
	benchmarkOpEval(b, 16, 2, 4, 16)
	benchmarkOpEval(b, 17, 2, 4, 16)
	benchmarkOpEval(b, 18, 2, 4, 16)
}

func BenchmarkOvernightMachine3(b *testing.B) {
	benchmarkOpEval(b, 10, 3, 4, 16)
	benchmarkOpEval(b, 11, 3, 4, 16)
	benchmarkOpEval(b, 12, 3, 4, 16)
	benchmarkOpEval(b, 13, 3, 4, 16)
	benchmarkOpEval(b, 14, 3, 4, 16)
	benchmarkOpEval(b, 15, 3, 4, 16)
	benchmarkOpEval(b, 16, 3, 4, 16)
	benchmarkOpEval(b, 17, 3, 4, 16)
	benchmarkOpEval(b, 18, 3, 4, 16)
=======
func TestPCGSeparateEnd2End(t *testing.T) {
	pcg, err := NewPCG(128, 10, 3, 2, 2, 4)
	assert.Nil(t, err)

	seeds, err := pcg.TrustedSeedGen()
	assert.Nil(t, err)
	assert.NotNil(t, seeds)

	randPolys, err := pcg.PickRandomPolynomials()
	assert.Nil(t, err)
	assert.NotNil(t, randPolys)

	ring, err := pcg.GetRing(true)
	assert.Nil(t, err)
	assert.NotNil(t, ring)

	eval0, err := pcg.EvalSeparate(seeds[0], randPolys, ring.Div)
	assert.Nil(t, err)
	assert.NotNil(t, eval0)

}

func BenchmarkOvernight(b *testing.B) {
	BenchmarkEvalN10(b)
	BenchmarkEvalN11(b)
	BenchmarkEvalN12(b)
	BenchmarkEvalN13(b)
	BenchmarkEvalN14(b)
	BenchmarkEvalN15(b)
	BenchmarkEvalN16(b)
	BenchmarkEvalN17(b)
	BenchmarkEvalN18(b)
	BenchmarkEvalN19(b)
	BenchmarkEvalN20(b)
>>>>>>> 7a5418c5
}

// Benchmarking TrustedSeedGen
func BenchmarkTrustedSeedGenN20n2(b *testing.B) { benchmarkOpTrustedSeedGen(b, 20, 2, 4, 16) } // 0.8367157s
func BenchmarkTrustedSeedGenN20n3(b *testing.B) { benchmarkOpTrustedSeedGen(b, 20, 3, 4, 16) } // 2.407096s

// Benchmarking EvalCombined
func BenchmarkEvalN7(b *testing.B)  { benchmarkOpEval(b, 7, 2, 4, 16) }
func BenchmarkEvalN8(b *testing.B)  { benchmarkOpEval(b, 8, 2, 4, 16) }
func BenchmarkEvalN9(b *testing.B)  { benchmarkOpEval(b, 9, 2, 4, 16) }  // 34.27199s (0.0668s per sig)
func BenchmarkEvalN10(b *testing.B) { benchmarkOpEval(b, 10, 2, 4, 16) } // 104.4729s (0.1020s per sig)
func BenchmarkEvalN11(b *testing.B) { benchmarkOpEval(b, 11, 2, 4, 16) } // 170.8978s (0.0834s per sig)
func BenchmarkEvalN12(b *testing.B) { benchmarkOpEval(b, 12, 2, 4, 16) } // 336.8978s (0.0822s per sig)
func BenchmarkEvalN13(b *testing.B) { benchmarkOpEval(b, 13, 2, 4, 16) }
func BenchmarkEvalN14(b *testing.B) { benchmarkOpEval(b, 14, 2, 4, 16) }
func BenchmarkEvalN15(b *testing.B) { benchmarkOpEval(b, 15, 2, 4, 16) }
func BenchmarkEvalN16(b *testing.B) { benchmarkOpEval(b, 16, 2, 4, 16) }
func BenchmarkEvalN17(b *testing.B) { benchmarkOpEval(b, 17, 2, 4, 16) }
func BenchmarkEvalN18(b *testing.B) { benchmarkOpEval(b, 18, 2, 4, 16) }
func BenchmarkEvalN19(b *testing.B) { benchmarkOpEval(b, 19, 2, 4, 16) }
func BenchmarkEvalN20(b *testing.B) { benchmarkOpEval(b, 20, 2, 4, 16) }

func benchmarkOpTrustedSeedGen(b *testing.B, N, n, c, t int) {
	pcg, err := NewPCG(128, N, n, 2, c, t)
	if err != nil {
		b.Fatal(err)
	}

	b.ResetTimer()
	for i := 0; i < b.N; i++ {
		_, err = pcg.TrustedSeedGen()
		if err != nil {
			b.Fatal(err)
		}
	}

}

func benchmarkOpEval(b *testing.B, N, n, c, t int) {
	log.Printf("------------------- BENCHMARK EVAL --------------------")
	log.Printf("N: %d, n: %d, c: %d, t: %d\n", N, n, c, t)
	pcg, err := NewPCG(128, N, n, 2, c, t)
	if err != nil {
		b.Fatal(err)
	}

	seeds, err := pcg.TrustedSeedGen()
	if err != nil {
		b.Fatal(err)
	}

	randPolys, err := pcg.PickRandomPolynomials()
	if err != nil {
		b.Fatal(err)
	}

	ring, err := pcg.GetRing(true)
	if err != nil {
		b.Fatal(err)
	}

	b.ResetTimer()
	for i := 0; i < b.N; i++ {
		_, err = pcg.EvalCombined(seeds[0], randPolys, ring.Div)
		if err != nil {
			b.Fatal(err)
		}
	}
}<|MERGE_RESOLUTION|>--- conflicted
+++ resolved
@@ -75,7 +75,7 @@
 	assert.Equal(t, 0, alpha.Cmp(as))
 }
 
-<<<<<<< HEAD
+
 func BenchmarkOvernightMachine1(b *testing.B) {
 	benchmarkOpEval(b, 19, 2, 4, 16)
 	benchmarkOpEval(b, 20, 2, 4, 16)
@@ -103,7 +103,7 @@
 	benchmarkOpEval(b, 16, 3, 4, 16)
 	benchmarkOpEval(b, 17, 3, 4, 16)
 	benchmarkOpEval(b, 18, 3, 4, 16)
-=======
+
 func TestPCGSeparateEnd2End(t *testing.T) {
 	pcg, err := NewPCG(128, 10, 3, 2, 2, 4)
 	assert.Nil(t, err)
@@ -124,21 +124,6 @@
 	assert.Nil(t, err)
 	assert.NotNil(t, eval0)
 
-}
-
-func BenchmarkOvernight(b *testing.B) {
-	BenchmarkEvalN10(b)
-	BenchmarkEvalN11(b)
-	BenchmarkEvalN12(b)
-	BenchmarkEvalN13(b)
-	BenchmarkEvalN14(b)
-	BenchmarkEvalN15(b)
-	BenchmarkEvalN16(b)
-	BenchmarkEvalN17(b)
-	BenchmarkEvalN18(b)
-	BenchmarkEvalN19(b)
-	BenchmarkEvalN20(b)
->>>>>>> 7a5418c5
 }
 
 // Benchmarking TrustedSeedGen
